// Copyright (C) 2014 The Syncthing Authors.
//
// This Source Code Form is subject to the terms of the Mozilla Public
// License, v. 2.0. If a copy of the MPL was not distributed with this file,
// You can obtain one at https://mozilla.org/MPL/2.0/.

package model

import (
	"errors"
	"fmt"
	"math/rand"
	"path/filepath"
	"runtime"
	"sort"
	"strings"
	"time"

	"github.com/syncthing/syncthing/lib/config"
	"github.com/syncthing/syncthing/lib/db"
	"github.com/syncthing/syncthing/lib/events"
	"github.com/syncthing/syncthing/lib/fs"
	"github.com/syncthing/syncthing/lib/fswatcher"
	"github.com/syncthing/syncthing/lib/ignore"
	"github.com/syncthing/syncthing/lib/osutil"
	"github.com/syncthing/syncthing/lib/protocol"
	"github.com/syncthing/syncthing/lib/scanner"
	"github.com/syncthing/syncthing/lib/sync"
	"github.com/syncthing/syncthing/lib/versioner"
	"github.com/syncthing/syncthing/lib/weakhash"
)

func init() {
	folderFactories[config.FolderTypeSendReceive] = newSendReceiveFolder
}

// A pullBlockState is passed to the puller routine for each block that needs
// to be fetched.
type pullBlockState struct {
	*sharedPullerState
	block protocol.BlockInfo
}

// A copyBlocksState is passed to copy routine if the file has blocks to be
// copied.
type copyBlocksState struct {
	*sharedPullerState
	blocks []protocol.BlockInfo
	have   int
}

// Which filemode bits to preserve
const retainBits = fs.ModeSetgid | fs.ModeSetuid | fs.ModeSticky

var (
	activity               = newDeviceActivity()
	errNoDevice            = errors.New("peers who had this file went away, or the file has changed while syncing. will retry later")
	errSymlinksUnsupported = errors.New("symlinks not supported")
)

const (
	dbUpdateHandleDir = iota
	dbUpdateDeleteDir
	dbUpdateHandleFile
	dbUpdateDeleteFile
	dbUpdateShortcutFile
	dbUpdateHandleSymlink
)

const (
	defaultCopiers     = 2
	defaultPullers     = 64
	defaultPullerSleep = 10 * time.Second
	defaultPullerPause = 60 * time.Second
)

type dbUpdateJob struct {
	file    protocol.FileInfo
	jobType int
}

type sendReceiveFolder struct {
	folder

	fs        fs.Filesystem
	versioner versioner.Versioner
	sleep     time.Duration
	pause     time.Duration

	queue       *jobQueue
	dbUpdates   chan dbUpdateJob
	pullTimer   *time.Timer
	remoteIndex chan struct{} // An index update was received, we should re-evaluate needs

	errors    map[string]string // path -> error string
	errorsMut sync.Mutex
}

<<<<<<< HEAD
func newSendReceiveFolder(model *Model, cfg config.FolderConfiguration, ver versioner.Versioner, fs fs.Filesystem, fsWatcher fswatcher.Service) service {
	f := &sendReceiveFolder{
		folder: newFolder(model, cfg, fsWatcher),
=======
func newSendReceiveFolder(model *Model, cfg config.FolderConfiguration, ver versioner.Versioner, fs fs.Filesystem) service {
	f := &sendReceiveFolder{
		folder: newFolder(model, cfg),
>>>>>>> a8145e18

		fs:        fs,
		versioner: ver,

		queue:       newJobQueue(),
		pullTimer:   time.NewTimer(time.Second),
		remoteIndex: make(chan struct{}, 1), // This needs to be 1-buffered so that we queue a notification if we're busy doing a pull when it comes.

		errorsMut: sync.NewMutex(),
	}

	f.configureCopiersAndPullers()

	return f
}

func (f *sendReceiveFolder) configureCopiersAndPullers() {
	if f.Copiers == 0 {
		f.Copiers = defaultCopiers
	}
	if f.Pullers == 0 {
		f.Pullers = defaultPullers
	}

	if f.PullerPauseS == 0 {
		f.pause = defaultPullerPause
	} else {
		f.pause = time.Duration(f.PullerPauseS) * time.Second
	}

	if f.PullerSleepS == 0 {
		f.sleep = defaultPullerSleep
	} else {
		f.sleep = time.Duration(f.PullerSleepS) * time.Second
	}
}

// Helper function to check whether either the ignorePerm flag has been
// set on the local host or the FlagNoPermBits has been set on the file/dir
// which is being pulled.
func (f *sendReceiveFolder) ignorePermissions(file protocol.FileInfo) bool {
	return f.IgnorePerms || file.NoPermissions
}

// Serve will run scans and pulls. It will return when Stop()ed or on a
// critical error.
func (f *sendReceiveFolder) Serve() {
	l.Debugln(f, "starting")
	defer l.Debugln(f, "exiting")

	defer func() {
		f.pullTimer.Stop()
		f.scan.timer.Stop()
		// TODO: Should there be an actual FolderStopped state?
		f.setState(FolderIdle)
	}()

	var prevSec int64
	var prevIgnoreHash string

	for {
		select {
		case <-f.ctx.Done():
			return

		case <-f.remoteIndex:
			prevSec = 0
			f.pullTimer.Reset(0)
			l.Debugln(f, "remote index updated, rescheduling pull")

		case <-f.pullTimer.C:
			select {
			case <-f.initialScanFinished:
			default:
				// We don't start pulling files until a scan has been completed.
				l.Debugln(f, "skip (initial)")
				f.pullTimer.Reset(f.sleep)
				continue
			}

			f.model.fmut.RLock()
			curIgnores := f.model.folderIgnores[f.folderID]
			f.model.fmut.RUnlock()

			if newHash := curIgnores.Hash(); newHash != prevIgnoreHash {
				// The ignore patterns have changed. We need to re-evaluate if
				// there are files we need now that were ignored before.
				l.Debugln(f, "ignore patterns have changed, resetting prevVer")
				prevSec = 0
				prevIgnoreHash = newHash
			}

			// RemoteSequence() is a fast call, doesn't touch the database.
			curSeq, ok := f.model.RemoteSequence(f.folderID)
			if !ok || curSeq == prevSec {
				l.Debugln(f, "skip (curSeq == prevSeq)", prevSec, ok)
				f.pullTimer.Reset(f.sleep)
				continue
			}

			if err := f.model.CheckFolderHealth(f.folderID); err != nil {
				l.Infoln("Skipping pull of", f.Description(), "due to folder error:", err)
				f.pullTimer.Reset(f.sleep)
				continue
			}

			l.Debugln(f, "pulling", prevSec, curSeq)

			f.setState(FolderSyncing)
			f.clearErrors()
			tries := 0

			for {
				tries++

				changed := f.pullerIteration(curIgnores)
				l.Debugln(f, "changed", changed)

				if changed == 0 {
					// No files were changed by the puller, so we are in
					// sync. Remember the local version number and
					// schedule a resync a little bit into the future.

					if lv, ok := f.model.RemoteSequence(f.folderID); ok && lv < curSeq {
						// There's a corner case where the device we needed
						// files from disconnected during the puller
						// iteration. The files will have been removed from
						// the index, so we've concluded that we don't need
						// them, but at the same time we have the local
						// version that includes those files in curVer. So we
						// catch the case that sequence might have
						// decreased here.
						l.Debugln(f, "adjusting curVer", lv)
						curSeq = lv
					}
					prevSec = curSeq
					l.Debugln(f, "next pull in", f.sleep)
					f.pullTimer.Reset(f.sleep)
					break
				}

				if tries > 10 {
					// We've tried a bunch of times to get in sync, but
					// we're not making it. Probably there are write
					// errors preventing us. Flag this with a warning and
					// wait a bit longer before retrying.
					l.Infof("Folder %q isn't making progress. Pausing puller for %v.", f.folderID, f.pause)
					l.Debugln(f, "next pull in", f.pause)

					if folderErrors := f.currentErrors(); len(folderErrors) > 0 {
						events.Default.Log(events.FolderErrors, map[string]interface{}{
							"folder": f.folderID,
							"errors": folderErrors,
						})
					}

					f.pullTimer.Reset(f.pause)
					break
				}
			}
			f.setState(FolderIdle)

		// The reason for running the scanner from within the puller is that
		// this is the easiest way to make sure we are not doing both at the
		// same time.
		case <-f.scan.timer.C:
			l.Debugln(f, "Scanning subdirectories")
			err := f.scanSubdirs(nil)
			f.scan.Reschedule()
			select {
			case <-f.initialScanFinished:
			default:
				close(f.initialScanFinished)
				status := "Completed"
				if err != nil {
					status = "Failed"
				}
				l.Infoln(status, "initial scan (rw) of", f.Description())
			}

		case req := <-f.scan.now:
			req.err <- f.scanSubdirs(req.subdirs)

		case next := <-f.scan.delay:
			f.scan.timer.Reset(next)

		case fsEvents := <-f.fsWatcherChan:
			l.Debugln(f, "filesystem notification rescan")
			f.scanSubdirs(fsEvents)
		}
	}
}

func (f *sendReceiveFolder) IndexUpdated() {
	select {
	case f.remoteIndex <- struct{}{}:
	default:
		// We might be busy doing a pull and thus not reading from this
		// channel. The channel is 1-buffered, so one notification will be
		// queued to ensure we recheck after the pull, but beyond that we must
		// make sure to not block index receiving.
	}
}

func (f *sendReceiveFolder) String() string {
	return fmt.Sprintf("sendReceiveFolder/%s@%p", f.folderID, f)
}

// pullerIteration runs a single puller iteration for the given folder and
// returns the number items that should have been synced (even those that
// might have failed). One puller iteration handles all files currently
// flagged as needed in the folder.
func (f *sendReceiveFolder) pullerIteration(ignores *ignore.Matcher) int {
	pullChan := make(chan pullBlockState)
	copyChan := make(chan copyBlocksState)
	finisherChan := make(chan *sharedPullerState)

	updateWg := sync.NewWaitGroup()
	copyWg := sync.NewWaitGroup()
	pullWg := sync.NewWaitGroup()
	doneWg := sync.NewWaitGroup()

	l.Debugln(f, "c", f.Copiers, "p", f.Pullers)

	f.dbUpdates = make(chan dbUpdateJob)
	updateWg.Add(1)
	go func() {
		// dbUpdaterRoutine finishes when f.dbUpdates is closed
		f.dbUpdaterRoutine()
		updateWg.Done()
	}()

	for i := 0; i < f.Copiers; i++ {
		copyWg.Add(1)
		go func() {
			// copierRoutine finishes when copyChan is closed
			f.copierRoutine(copyChan, pullChan, finisherChan)
			copyWg.Done()
		}()
	}

	for i := 0; i < f.Pullers; i++ {
		pullWg.Add(1)
		go func() {
			// pullerRoutine finishes when pullChan is closed
			f.pullerRoutine(pullChan, finisherChan)
			pullWg.Done()
		}()
	}

	doneWg.Add(1)
	// finisherRoutine finishes when finisherChan is closed
	go func() {
		f.finisherRoutine(finisherChan)
		doneWg.Done()
	}()

	f.model.fmut.RLock()
	folderFiles := f.model.folderFiles[f.folderID]
	f.model.fmut.RUnlock()

	changed := 0
	var processDirectly []protocol.FileInfo

	// Iterate the list of items that we need and sort them into piles.
	// Regular files to pull goes into the file queue, everything else
	// (directories, symlinks and deletes) goes into the "process directly"
	// pile.

	folderFiles.WithNeed(protocol.LocalDeviceID, func(intf db.FileIntf) bool {
		if shouldIgnore(intf, ignores, f.IgnoreDelete) {
			return true
		}

		if err := fileValid(intf); err != nil {
			// The file isn't valid so we can't process it. Pretend that we
			// tried and set the error for the file.
			f.newError(intf.FileName(), err)
			changed++
			return true
		}

		file := intf.(protocol.FileInfo)

		switch {
		case file.IsDeleted():
			processDirectly = append(processDirectly, file)
			changed++

		case file.Type == protocol.FileInfoTypeFile:
			// Queue files for processing after directories and symlinks, if
			// it has availability.

			devices := folderFiles.Availability(file.Name)
			for _, dev := range devices {
				if f.model.ConnectedTo(dev) {
					f.queue.Push(file.Name, file.Size, file.ModTime())
					changed++
					break
				}
			}

		default:
			// Directories, symlinks
			processDirectly = append(processDirectly, file)
			changed++
		}

		return true
	})

	// Sort the "process directly" pile by number of path components. This
	// ensures that we handle parents before children.

	sort.Sort(byComponentCount(processDirectly))

	// Process the list.

	fileDeletions := map[string]protocol.FileInfo{}
	dirDeletions := []protocol.FileInfo{}
	buckets := map[string][]protocol.FileInfo{}

	for _, fi := range processDirectly {
		// Verify that the thing we are handling lives inside a directory,
		// and not a symlink or empty space.
		if err := osutil.TraversesSymlink(f.fs, filepath.Dir(fi.Name)); err != nil {
			f.newError(fi.Name, err)
			continue
		}

		switch {
		case fi.IsDeleted():
			// A deleted file, directory or symlink
			if fi.IsDirectory() {
				// Perform directory deletions at the end, as we may have
				// files to delete inside them before we get to that point.
				dirDeletions = append(dirDeletions, fi)
			} else {
				fileDeletions[fi.Name] = fi
				df, ok := f.model.CurrentFolderFile(f.folderID, fi.Name)
				// Local file can be already deleted, but with a lower version
				// number, hence the deletion coming in again as part of
				// WithNeed, furthermore, the file can simply be of the wrong
				// type if we haven't yet managed to pull it.
				if ok && !df.IsDeleted() && !df.IsSymlink() && !df.IsDirectory() {
					// Put files into buckets per first hash
					key := string(df.Blocks[0].Hash)
					buckets[key] = append(buckets[key], df)
				}
			}

		case fi.IsDirectory() && !fi.IsSymlink():
			l.Debugln("Handling directory", fi.Name)
			f.handleDir(fi)

		case fi.IsSymlink():
			l.Debugln("Handling symlink", fi.Name)
			f.handleSymlink(fi)

		default:
			l.Warnln(fi)
			panic("unhandleable item type, can't happen")
		}
	}

	// Now do the file queue. Reorder it according to configuration.

	switch f.Order {
	case config.OrderRandom:
		f.queue.Shuffle()
	case config.OrderAlphabetic:
	// The queue is already in alphabetic order.
	case config.OrderSmallestFirst:
		f.queue.SortSmallestFirst()
	case config.OrderLargestFirst:
		f.queue.SortLargestFirst()
	case config.OrderOldestFirst:
		f.queue.SortOldestFirst()
	case config.OrderNewestFirst:
		f.queue.SortNewestFirst()
	}

	// Process the file queue.

nextFile:
	for {
		select {
		case <-f.ctx.Done():
			// Stop processing files if the puller has been told to stop.
			break nextFile
		default:
		}

		fileName, ok := f.queue.Pop()
		if !ok {
			break
		}

		fi, ok := f.model.CurrentGlobalFile(f.folderID, fileName)
		if !ok {
			// File is no longer in the index. Mark it as done and drop it.
			f.queue.Done(fileName)
			continue
		}

		if fi.IsDeleted() || fi.Type != protocol.FileInfoTypeFile {
			// The item has changed type or status in the index while we
			// were processing directories above.
			f.queue.Done(fileName)
			continue
		}

		// Verify that the thing we are handling lives inside a directory,
		// and not a symlink or empty space.
		if err := osutil.TraversesSymlink(f.fs, filepath.Dir(fi.Name)); err != nil {
			f.newError(fi.Name, err)
			continue
		}

		// Check our list of files to be removed for a match, in which case
		// we can just do a rename instead.
		key := string(fi.Blocks[0].Hash)
		for i, candidate := range buckets[key] {
			if scanner.BlocksEqual(candidate.Blocks, fi.Blocks) {
				// Remove the candidate from the bucket
				lidx := len(buckets[key]) - 1
				buckets[key][i] = buckets[key][lidx]
				buckets[key] = buckets[key][:lidx]

				// candidate is our current state of the file, where as the
				// desired state with the delete bit set is in the deletion
				// map.
				desired := fileDeletions[candidate.Name]
				// Remove the pending deletion (as we perform it by renaming)
				delete(fileDeletions, candidate.Name)

				f.renameFile(desired, fi)

				f.queue.Done(fileName)
				continue nextFile
			}
		}

		// Handle the file normally, by coping and pulling, etc.
		f.handleFile(fi, copyChan, finisherChan)
	}

	// Signal copy and puller routines that we are done with the in data for
	// this iteration. Wait for them to finish.
	close(copyChan)
	copyWg.Wait()
	close(pullChan)
	pullWg.Wait()

	// Signal the finisher chan that there will be no more input.
	close(finisherChan)

	// Wait for the finisherChan to finish.
	doneWg.Wait()

	for _, file := range fileDeletions {
		l.Debugln("Deleting file", file.Name)
		f.deleteFile(file)
	}

	for i := range dirDeletions {
		dir := dirDeletions[len(dirDeletions)-i-1]
		l.Debugln("Deleting dir", dir.Name)
		f.deleteDir(dir, ignores)
	}

	// Wait for db updates to complete
	close(f.dbUpdates)
	updateWg.Wait()

	return changed
}

// handleDir creates or updates the given directory
func (f *sendReceiveFolder) handleDir(file protocol.FileInfo) {
	// Used in the defer closure below, updated by the function body. Take
	// care not declare another err.
	var err error

	events.Default.Log(events.ItemStarted, map[string]string{
		"folder": f.folderID,
		"item":   file.Name,
		"type":   "dir",
		"action": "update",
	})

	defer func() {
		events.Default.Log(events.ItemFinished, map[string]interface{}{
			"folder": f.folderID,
			"item":   file.Name,
			"error":  events.Error(err),
			"type":   "dir",
			"action": "update",
		})
	}()

	mode := fs.FileMode(file.Permissions & 0777)
	if f.ignorePermissions(file) {
		mode = 0777
	}

	if shouldDebug() {
		curFile, _ := f.model.CurrentFolderFile(f.folderID, file.Name)
		l.Debugf("need dir\n\t%v\n\t%v", file, curFile)
	}

	info, err := f.fs.Lstat(file.Name)
	switch {
	// There is already something under that name, but it's a file/link.
	// Most likely a file/link is getting replaced with a directory.
	// Remove the file/link and fall through to directory creation.
	case err == nil && (!info.IsDir() || info.IsSymlink()):
		err = osutil.InWritableDir(f.fs.Remove, f.fs, file.Name)
		if err != nil {
			l.Infof("Puller (folder %q, dir %q): %v", f.folderID, file.Name, err)
			f.newError(file.Name, err)
			return
		}
		fallthrough
	// The directory doesn't exist, so we create it with the right
	// mode bits from the start.
	case err != nil && fs.IsNotExist(err):
		// We declare a function that acts on only the path name, so
		// we can pass it to InWritableDir. We use a regular Mkdir and
		// not MkdirAll because the parent should already exist.
		mkdir := func(path string) error {
			err = f.fs.Mkdir(path, mode)
			if err != nil || f.ignorePermissions(file) {
				return err
			}

			// Stat the directory so we can check its permissions.
			info, err := f.fs.Lstat(path)
			if err != nil {
				return err
			}

			// Mask for the bits we want to preserve and add them in to the
			// directories permissions.
			return f.fs.Chmod(path, mode|(info.Mode()&retainBits))
		}

		if err = osutil.InWritableDir(mkdir, f.fs, file.Name); err == nil {
			f.dbUpdates <- dbUpdateJob{file, dbUpdateHandleDir}
		} else {
			l.Infof("Puller (folder %q, dir %q): %v", f.folderID, file.Name, err)
			f.newError(file.Name, err)
		}
		return
	// Weird error when stat()'ing the dir. Probably won't work to do
	// anything else with it if we can't even stat() it.
	case err != nil:
		l.Infof("Puller (folder %q, dir %q): %v", f.folderID, file.Name, err)
		f.newError(file.Name, err)
		return
	}

	// The directory already exists, so we just correct the mode bits. (We
	// don't handle modification times on directories, because that sucks...)
	// It's OK to change mode bits on stuff within non-writable directories.
	if f.ignorePermissions(file) {
		f.dbUpdates <- dbUpdateJob{file, dbUpdateHandleDir}
	} else if err := f.fs.Chmod(file.Name, mode|(fs.FileMode(info.Mode())&retainBits)); err == nil {
		f.dbUpdates <- dbUpdateJob{file, dbUpdateHandleDir}
	} else {
		l.Infof("Puller (folder %q, dir %q): %v", f.folderID, file.Name, err)
		f.newError(file.Name, err)
	}
}

// handleSymlink creates or updates the given symlink
func (f *sendReceiveFolder) handleSymlink(file protocol.FileInfo) {
	// Used in the defer closure below, updated by the function body. Take
	// care not declare another err.
	var err error

	events.Default.Log(events.ItemStarted, map[string]string{
		"folder": f.folderID,
		"item":   file.Name,
		"type":   "symlink",
		"action": "update",
	})

	defer func() {
		events.Default.Log(events.ItemFinished, map[string]interface{}{
			"folder": f.folderID,
			"item":   file.Name,
			"error":  events.Error(err),
			"type":   "symlink",
			"action": "update",
		})
	}()

	if shouldDebug() {
		curFile, _ := f.model.CurrentFolderFile(f.folderID, file.Name)
		l.Debugf("need symlink\n\t%v\n\t%v", file, curFile)
	}

	if len(file.SymlinkTarget) == 0 {
		// Index entry from a Syncthing predating the support for including
		// the link target in the index entry. We log this as an error.
		err = errors.New("incompatible symlink entry; rescan with newer Syncthing on source")
		l.Infof("Puller (folder %q, dir %q): %v", f.folderID, file.Name, err)
		f.newError(file.Name, err)
		return
	}

	if _, err = f.fs.Lstat(file.Name); err == nil {
		// There is already something under that name. Remove it to replace
		// with the symlink. This also handles the "change symlink type"
		// path.
		err = osutil.InWritableDir(f.fs.Remove, f.fs, file.Name)
		if err != nil {
			l.Infof("Puller (folder %q, dir %q): %v", f.folderID, file.Name, err)
			f.newError(file.Name, err)
			return
		}
	}

	// We declare a function that acts on only the path name, so
	// we can pass it to InWritableDir.
	createLink := func(path string) error {
		return f.fs.CreateSymlink(file.SymlinkTarget, path)
	}

	if err = osutil.InWritableDir(createLink, f.fs, file.Name); err == nil {
		f.dbUpdates <- dbUpdateJob{file, dbUpdateHandleSymlink}
	} else {
		l.Infof("Puller (folder %q, dir %q): %v", f.folderID, file.Name, err)
		f.newError(file.Name, err)
	}
}

// deleteDir attempts to delete the given directory
func (f *sendReceiveFolder) deleteDir(file protocol.FileInfo, matcher *ignore.Matcher) {
	// Used in the defer closure below, updated by the function body. Take
	// care not declare another err.
	var err error

	events.Default.Log(events.ItemStarted, map[string]string{
		"folder": f.folderID,
		"item":   file.Name,
		"type":   "dir",
		"action": "delete",
	})

	defer func() {
		events.Default.Log(events.ItemFinished, map[string]interface{}{
			"folder": f.folderID,
			"item":   file.Name,
			"error":  events.Error(err),
			"type":   "dir",
			"action": "delete",
		})
	}()

	// Delete any temporary files lying around in the directory

	files, _ := f.fs.DirNames(file.Name)
	for _, dirFile := range files {
		fullDirFile := filepath.Join(file.Name, dirFile)
		if ignore.IsTemporary(dirFile) || (matcher != nil && matcher.Match(fullDirFile).IsDeletable()) {
			f.fs.RemoveAll(fullDirFile)
		}
	}

	err = osutil.InWritableDir(f.fs.Remove, f.fs, file.Name)
	if err == nil || fs.IsNotExist(err) {
		// It was removed or it doesn't exist to start with
		f.dbUpdates <- dbUpdateJob{file, dbUpdateDeleteDir}
	} else if _, serr := f.fs.Lstat(file.Name); serr != nil && !fs.IsPermission(serr) {
		// We get an error just looking at the directory, and it's not a
		// permission problem. Lets assume the error is in fact some variant
		// of "file does not exist" (possibly expressed as some parent being a
		// file and not a directory etc) and that the delete is handled.
		f.dbUpdates <- dbUpdateJob{file, dbUpdateDeleteDir}
	} else {
		l.Infof("Puller (folder %q, dir %q): delete: %v", f.folderID, file.Name, err)
		f.newError(file.Name, err)
	}
}

// deleteFile attempts to delete the given file
func (f *sendReceiveFolder) deleteFile(file protocol.FileInfo) {
	// Used in the defer closure below, updated by the function body. Take
	// care not declare another err.
	var err error

	events.Default.Log(events.ItemStarted, map[string]string{
		"folder": f.folderID,
		"item":   file.Name,
		"type":   "file",
		"action": "delete",
	})

	defer func() {
		events.Default.Log(events.ItemFinished, map[string]interface{}{
			"folder": f.folderID,
			"item":   file.Name,
			"error":  events.Error(err),
			"type":   "file",
			"action": "delete",
		})
	}()

	cur, ok := f.model.CurrentFolderFile(f.folderID, file.Name)
	if ok && f.inConflict(cur.Version, file.Version) {
		// There is a conflict here. Move the file to a conflict copy instead
		// of deleting. Also merge with the version vector we had, to indicate
		// we have resolved the conflict.
		file.Version = file.Version.Merge(cur.Version)
		err = osutil.InWritableDir(func(name string) error {
			return f.moveForConflict(name, file.ModifiedBy.String())
		}, f.fs, file.Name)
	} else if f.versioner != nil && !cur.IsSymlink() {
		err = osutil.InWritableDir(f.versioner.Archive, f.fs, file.Name)
	} else {
		err = osutil.InWritableDir(f.fs.Remove, f.fs, file.Name)
	}

	if err == nil || fs.IsNotExist(err) {
		// It was removed or it doesn't exist to start with
		f.dbUpdates <- dbUpdateJob{file, dbUpdateDeleteFile}
	} else if _, serr := f.fs.Lstat(file.Name); serr != nil && !fs.IsPermission(serr) {
		// We get an error just looking at the file, and it's not a permission
		// problem. Lets assume the error is in fact some variant of "file
		// does not exist" (possibly expressed as some parent being a file and
		// not a directory etc) and that the delete is handled.
		f.dbUpdates <- dbUpdateJob{file, dbUpdateDeleteFile}
	} else {
		l.Infof("Puller (folder %q, file %q): delete: %v", f.folderID, file.Name, err)
		f.newError(file.Name, err)
	}
}

// renameFile attempts to rename an existing file to a destination
// and set the right attributes on it.
func (f *sendReceiveFolder) renameFile(source, target protocol.FileInfo) {
	// Used in the defer closure below, updated by the function body. Take
	// care not declare another err.
	var err error

	events.Default.Log(events.ItemStarted, map[string]string{
		"folder": f.folderID,
		"item":   source.Name,
		"type":   "file",
		"action": "delete",
	})
	events.Default.Log(events.ItemStarted, map[string]string{
		"folder": f.folderID,
		"item":   target.Name,
		"type":   "file",
		"action": "update",
	})

	defer func() {
		events.Default.Log(events.ItemFinished, map[string]interface{}{
			"folder": f.folderID,
			"item":   source.Name,
			"error":  events.Error(err),
			"type":   "file",
			"action": "delete",
		})
		events.Default.Log(events.ItemFinished, map[string]interface{}{
			"folder": f.folderID,
			"item":   target.Name,
			"error":  events.Error(err),
			"type":   "file",
			"action": "update",
		})
	}()

	l.Debugln(f, "taking rename shortcut", source.Name, "->", target.Name)

	if f.versioner != nil {
		err = osutil.Copy(f.fs, source.Name, target.Name)
		if err == nil {
			err = osutil.InWritableDir(f.versioner.Archive, f.fs, source.Name)
		}
	} else {
		err = osutil.TryRename(f.fs, source.Name, target.Name)
	}

	if err == nil {
		// The file was renamed, so we have handled both the necessary delete
		// of the source and the creation of the target. Fix-up the metadata,
		// and update the local index of the target file.

		f.dbUpdates <- dbUpdateJob{source, dbUpdateDeleteFile}

		err = f.shortcutFile(target)
		if err != nil {
			l.Infof("Puller (folder %q, file %q): rename from %q metadata: %v", f.folderID, target.Name, source.Name, err)
			f.newError(target.Name, err)
			return
		}

		f.dbUpdates <- dbUpdateJob{target, dbUpdateHandleFile}
	} else {
		// We failed the rename so we have a source file that we still need to
		// get rid of. Attempt to delete it instead so that we make *some*
		// progress. The target is unhandled.

		err = osutil.InWritableDir(f.fs.Remove, f.fs, source.Name)
		if err != nil {
			l.Infof("Puller (folder %q, file %q): delete %q after failed rename: %v", f.folderID, target.Name, source.Name, err)
			f.newError(target.Name, err)
			return
		}

		f.dbUpdates <- dbUpdateJob{source, dbUpdateDeleteFile}
	}
}

// This is the flow of data and events here, I think...
//
// +-----------------------+
// |                       | - - - - > ItemStarted
// |      handleFile       | - - - - > ItemFinished (on shortcuts)
// |                       |
// +-----------------------+
//             |
//             | copyChan (copyBlocksState; unless shortcut taken)
//             |
//             |    +-----------------------+
//             |    | +-----------------------+
//             +--->| |                       |
//                  | |     copierRoutine     |
//                  +-|                       |
//                    +-----------------------+
//                                |
//                                | pullChan (sharedPullerState)
//                                |
//                                |   +-----------------------+
//                                |   | +-----------------------+
//                                +-->| |                       |
//                                    | |     pullerRoutine     |
//                                    +-|                       |
//                                      +-----------------------+
//                                                  |
//                                                  | finisherChan (sharedPullerState)
//                                                  |
//                                                  |   +-----------------------+
//                                                  |   |                       |
//                                                  +-->|    finisherRoutine    | - - - - > ItemFinished
//                                                      |                       |
//                                                      +-----------------------+

// handleFile queues the copies and pulls as necessary for a single new or
// changed file.
func (f *sendReceiveFolder) handleFile(file protocol.FileInfo, copyChan chan<- copyBlocksState, finisherChan chan<- *sharedPullerState) {
	curFile, hasCurFile := f.model.CurrentFolderFile(f.folderID, file.Name)

	have, need := scanner.BlockDiff(curFile.Blocks, file.Blocks)

	if hasCurFile && len(need) == 0 {
		// We are supposed to copy the entire file, and then fetch nothing. We
		// are only updating metadata, so we don't actually *need* to make the
		// copy.
		l.Debugln(f, "taking shortcut on", file.Name)

		events.Default.Log(events.ItemStarted, map[string]string{
			"folder": f.folderID,
			"item":   file.Name,
			"type":   "file",
			"action": "metadata",
		})

		f.queue.Done(file.Name)

		err := f.shortcutFile(file)
		events.Default.Log(events.ItemFinished, map[string]interface{}{
			"folder": f.folderID,
			"item":   file.Name,
			"error":  events.Error(err),
			"type":   "file",
			"action": "metadata",
		})

		if err != nil {
			l.Infoln("Puller: shortcut:", err)
			f.newError(file.Name, err)
		} else {
			f.dbUpdates <- dbUpdateJob{file, dbUpdateShortcutFile}
		}

		return
	}

	tempName := ignore.TempName(file.Name)

	scanner.PopulateOffsets(file.Blocks)

	var blocks []protocol.BlockInfo
	var blocksSize int64
	var reused []int32

	// Check for an old temporary file which might have some blocks we could
	// reuse.
	tempBlocks, err := scanner.HashFile(f.ctx, f.fs, tempName, protocol.BlockSize, nil, false)
	if err == nil {
		// Check for any reusable blocks in the temp file
		tempCopyBlocks, _ := scanner.BlockDiff(tempBlocks, file.Blocks)

		// block.String() returns a string unique to the block
		existingBlocks := make(map[string]struct{}, len(tempCopyBlocks))
		for _, block := range tempCopyBlocks {
			existingBlocks[block.String()] = struct{}{}
		}

		// Since the blocks are already there, we don't need to get them.
		for i, block := range file.Blocks {
			_, ok := existingBlocks[block.String()]
			if !ok {
				blocks = append(blocks, block)
				blocksSize += int64(block.Size)
			} else {
				reused = append(reused, int32(i))
			}
		}

		// The sharedpullerstate will know which flags to use when opening the
		// temp file depending if we are reusing any blocks or not.
		if len(reused) == 0 {
			// Otherwise, discard the file ourselves in order for the
			// sharedpuller not to panic when it fails to exclusively create a
			// file which already exists
			osutil.InWritableDir(f.fs.Remove, f.fs, tempName)
		}
	} else {
		// Copy the blocks, as we don't want to shuffle them on the FileInfo
		blocks = append(blocks, file.Blocks...)
		blocksSize = file.Size
	}

	if f.MinDiskFree.BaseValue() > 0 {
		if usage, err := f.fs.Usage("."); err == nil && usage.Free < blocksSize {
			l.Warnf(`Folder "%s": insufficient disk space in %s for %s: have %.2f MiB, need %.2f MiB`, f.folderID, f.fs.URI(), file.Name, float64(usage.Free)/1024/1024, float64(blocksSize)/1024/1024)
			f.newError(file.Name, errors.New("insufficient space"))
			return
		}
	}

	// Shuffle the blocks
	for i := range blocks {
		j := rand.Intn(i + 1)
		blocks[i], blocks[j] = blocks[j], blocks[i]
	}

	events.Default.Log(events.ItemStarted, map[string]string{
		"folder": f.folderID,
		"item":   file.Name,
		"type":   "file",
		"action": "update",
	})

	s := sharedPullerState{
		file:             file,
		fs:               f.fs,
		folder:           f.folderID,
		tempName:         tempName,
		realName:         file.Name,
		copyTotal:        len(blocks),
		copyNeeded:       len(blocks),
		reused:           len(reused),
		updated:          time.Now(),
		available:        reused,
		availableUpdated: time.Now(),
		ignorePerms:      f.ignorePermissions(file),
		hasCurFile:       hasCurFile,
		curFile:          curFile,
		mut:              sync.NewRWMutex(),
		sparse:           !f.DisableSparseFiles,
		created:          time.Now(),
	}

	l.Debugf("%v need file %s; copy %d, reused %v", f, file.Name, len(blocks), len(reused))

	cs := copyBlocksState{
		sharedPullerState: &s,
		blocks:            blocks,
		have:              len(have),
	}
	copyChan <- cs
}

// shortcutFile sets file mode and modification time, when that's the only
// thing that has changed.
func (f *sendReceiveFolder) shortcutFile(file protocol.FileInfo) error {
	if !f.ignorePermissions(file) {
		if err := f.fs.Chmod(file.Name, fs.FileMode(file.Permissions&0777)); err != nil {
			l.Infof("Puller (folder %q, file %q): shortcut: chmod: %v", f.folderID, file.Name, err)
			f.newError(file.Name, err)
			return err
		}
	}

	f.fs.Chtimes(file.Name, file.ModTime(), file.ModTime()) // never fails

	// This may have been a conflict. We should merge the version vectors so
	// that our clock doesn't move backwards.
	if cur, ok := f.model.CurrentFolderFile(f.folderID, file.Name); ok {
		file.Version = file.Version.Merge(cur.Version)
	}

	return nil
}

// copierRoutine reads copierStates until the in channel closes and performs
// the relevant copies when possible, or passes it to the puller routine.
func (f *sendReceiveFolder) copierRoutine(in <-chan copyBlocksState, pullChan chan<- pullBlockState, out chan<- *sharedPullerState) {
	buf := make([]byte, protocol.BlockSize)

	for state := range in {
		dstFd, err := state.tempFile()
		if err != nil {
			// Nothing more to do for this failed file, since we couldn't create a temporary for it.
			out <- state.sharedPullerState
			continue
		}

		if f.model.progressEmitter != nil {
			f.model.progressEmitter.Register(state.sharedPullerState)
		}

		folderFilesystems := make(map[string]fs.Filesystem)
		var folders []string
		f.model.fmut.RLock()
		for folder, cfg := range f.model.folderCfgs {
			folderFilesystems[folder] = cfg.Filesystem()
			folders = append(folders, folder)
		}
		f.model.fmut.RUnlock()

		var file fs.File
		var weakHashFinder *weakhash.Finder

		if weakhash.Enabled {
			blocksPercentChanged := 0
			if tot := len(state.file.Blocks); tot > 0 {
				blocksPercentChanged = (tot - state.have) * 100 / tot
			}

			if blocksPercentChanged >= f.WeakHashThresholdPct {
				hashesToFind := make([]uint32, 0, len(state.blocks))
				for _, block := range state.blocks {
					if block.WeakHash != 0 {
						hashesToFind = append(hashesToFind, block.WeakHash)
					}
				}

				if len(hashesToFind) > 0 {
					file, err = f.fs.Open(state.file.Name)
					if err == nil {
						weakHashFinder, err = weakhash.NewFinder(file, protocol.BlockSize, hashesToFind)
						if err != nil {
							l.Debugln("weak hasher", err)
						}
					}
				} else {
					l.Debugf("not weak hashing %s. file did not contain any weak hashes", state.file.Name)
				}
			} else {
				l.Debugf("not weak hashing %s. not enough changed %.02f < %d", state.file.Name, blocksPercentChanged, f.WeakHashThresholdPct)
			}
		} else {
			l.Debugf("not weak hashing %s. weak hashing disabled", state.file.Name)
		}

		for _, block := range state.blocks {
			if !f.DisableSparseFiles && state.reused == 0 && block.IsEmpty() {
				// The block is a block of all zeroes, and we are not reusing
				// a temp file, so there is no need to do anything with it.
				// If we were reusing a temp file and had this block to copy,
				// it would be because the block in the temp file was *not* a
				// block of all zeroes, so then we should not skip it.

				// Pretend we copied it.
				state.copiedFromOrigin()
				continue
			}

			buf = buf[:int(block.Size)]

			found, err := weakHashFinder.Iterate(block.WeakHash, buf, func(offset int64) bool {
				if _, err := scanner.VerifyBuffer(buf, block); err != nil {
					return true
				}

				_, err = dstFd.WriteAt(buf, block.Offset)
				if err != nil {
					state.fail("dst write", err)

				}
				if offset == block.Offset {
					state.copiedFromOrigin()
				} else {
					state.copiedFromOriginShifted()
				}

				return false
			})
			if err != nil {
				l.Debugln("weak hasher iter", err)
			}

			if !found {
				found = f.model.finder.Iterate(folders, block.Hash, func(folder, path string, index int32) bool {
					fs := folderFilesystems[folder]
					fd, err := fs.Open(path)
					if err != nil {
						return false
					}

					_, err = fd.ReadAt(buf, protocol.BlockSize*int64(index))
					fd.Close()
					if err != nil {
						return false
					}

					hash, err := scanner.VerifyBuffer(buf, block)
					if err != nil {
						if hash != nil {
							l.Debugf("Finder block mismatch in %s:%s:%d expected %q got %q", folder, path, index, block.Hash, hash)
							err = f.model.finder.Fix(folder, path, index, block.Hash, hash)
							if err != nil {
								l.Warnln("finder fix:", err)
							}
						} else {
							l.Debugln("Finder failed to verify buffer", err)
						}
						return false
					}

					_, err = dstFd.WriteAt(buf, block.Offset)
					if err != nil {
						state.fail("dst write", err)
					}
					if path == state.file.Name {
						state.copiedFromOrigin()
					}
					return true
				})
			}

			if state.failed() != nil {
				break
			}

			if !found {
				state.pullStarted()
				ps := pullBlockState{
					sharedPullerState: state.sharedPullerState,
					block:             block,
				}
				pullChan <- ps
			} else {
				state.copyDone(block)
			}
		}
		if file != nil {
			// os.File used to return invalid argument if nil.
			// fs.File panics as it's an interface.
			file.Close()
		}

		out <- state.sharedPullerState
	}
}

func (f *sendReceiveFolder) pullerRoutine(in <-chan pullBlockState, out chan<- *sharedPullerState) {
	for state := range in {
		if state.failed() != nil {
			out <- state.sharedPullerState
			continue
		}

		// Get an fd to the temporary file. Technically we don't need it until
		// after fetching the block, but if we run into an error here there is
		// no point in issuing the request to the network.
		fd, err := state.tempFile()
		if err != nil {
			out <- state.sharedPullerState
			continue
		}

		if !f.DisableSparseFiles && state.reused == 0 && state.block.IsEmpty() {
			// There is no need to request a block of all zeroes. Pretend we
			// requested it and handled it correctly.
			state.pullDone(state.block)
			out <- state.sharedPullerState
			continue
		}

		var lastError error
		candidates := f.model.Availability(f.folderID, state.file.Name, state.file.Version, state.block)
		for {
			// Select the least busy device to pull the block from. If we found no
			// feasible device at all, fail the block (and in the long run, the
			// file).
			selected, found := activity.leastBusy(candidates)
			if !found {
				if lastError != nil {
					state.fail("pull", lastError)
				} else {
					state.fail("pull", errNoDevice)
				}
				break
			}

			candidates = removeAvailability(candidates, selected)

			// Fetch the block, while marking the selected device as in use so that
			// leastBusy can select another device when someone else asks.
			activity.using(selected)
			buf, lastError := f.model.requestGlobal(selected.ID, f.folderID, state.file.Name, state.block.Offset, int(state.block.Size), state.block.Hash, selected.FromTemporary)
			activity.done(selected)
			if lastError != nil {
				l.Debugln("request:", f.folderID, state.file.Name, state.block.Offset, state.block.Size, "returned error:", lastError)
				continue
			}

			// Verify that the received block matches the desired hash, if not
			// try pulling it from another device.
			_, lastError = scanner.VerifyBuffer(buf, state.block)
			if lastError != nil {
				l.Debugln("request:", f.folderID, state.file.Name, state.block.Offset, state.block.Size, "hash mismatch")
				continue
			}

			// Save the block data we got from the cluster
			_, err = fd.WriteAt(buf, state.block.Offset)
			if err != nil {
				state.fail("save", err)
			} else {
				state.pullDone(state.block)
			}
			break
		}
		out <- state.sharedPullerState
	}
}

func (f *sendReceiveFolder) performFinish(state *sharedPullerState) error {
	// Set the correct permission bits on the new file
	if !f.ignorePermissions(state.file) {
		if err := f.fs.Chmod(state.tempName, fs.FileMode(state.file.Permissions&0777)); err != nil {
			return err
		}
	}

	if stat, err := f.fs.Lstat(state.file.Name); err == nil {
		// There is an old file or directory already in place. We need to
		// handle that.

		curMode := uint32(stat.Mode())
		if runtime.GOOS == "windows" && osutil.IsWindowsExecutable(state.file.Name) {
			curMode |= 0111
		}

		// Check that the file on disk is what we expect it to be according to
		// the database. If there's a mismatch here, there might be local
		// changes that we don't know about yet and we should scan before
		// touching the file.
		// There is also a case where we think the file should be there, but
		// it was removed, which is a conflict, yet creations always wins when
		// competing with a deletion, so no need to handle that specially.
		switch {
		// The file reappeared from nowhere, or mtime/size has changed, fallthrough -> rescan.
		case !state.hasCurFile || !stat.ModTime().Equal(state.curFile.ModTime()) || stat.Size() != state.curFile.Size:
			fallthrough
		// Permissions have changed, means the file has changed, rescan.
		case !f.ignorePermissions(state.curFile) && state.curFile.HasPermissionBits() && !scanner.PermsEqual(state.curFile.Permissions, curMode):
			l.Debugln("file modified but not rescanned; not finishing:", state.curFile.Name)
			// Scan() is synchronous (i.e. blocks until the scan is
			// completed and returns an error), but a scan can't happen
			// while we're in the puller routine. Request the scan in the
			// background and it'll be handled when the current pulling
			// sweep is complete. As we do retries, we'll queue the scan
			// for this file up to ten times, but the last nine of those
			// scans will be cheap...
			go f.Scan([]string{state.curFile.Name})
			return nil
		}

		switch {
		case stat.IsDir() || stat.IsSymlink():
			// It's a directory or a symlink. These are not versioned or
			// archived for conflicts, only removed (which of course fails for
			// non-empty directories).

			// TODO: This is the place where we want to remove temporary files
			// and future hard ignores before attempting a directory delete.
			// Should share code with f.deletDir().

			if err = osutil.InWritableDir(f.fs.Remove, f.fs, state.file.Name); err != nil {
				return err
			}

		case f.inConflict(state.curFile.Version, state.file.Version):
			// The new file has been changed in conflict with the existing one. We
			// should file it away as a conflict instead of just removing or
			// archiving. Also merge with the version vector we had, to indicate
			// we have resolved the conflict.

			state.file.Version = state.file.Version.Merge(state.curFile.Version)
			err = osutil.InWritableDir(func(name string) error {
				return f.moveForConflict(name, state.file.ModifiedBy.String())
			}, f.fs, state.file.Name)
			if err != nil {
				return err
			}

		case f.versioner != nil && !state.file.IsSymlink():
			// If we should use versioning, let the versioner archive the old
			// file before we replace it. Archiving a non-existent file is not
			// an error.

			if err = f.versioner.Archive(state.file.Name); err != nil {
				return err
			}
		}
	}

	// Replace the original content with the new one. If it didn't work,
	// leave the temp file in place for reuse.
	if err := osutil.TryRename(f.fs, state.tempName, state.file.Name); err != nil {
		return err
	}

	// Set the correct timestamp on the new file
	f.fs.Chtimes(state.file.Name, state.file.ModTime(), state.file.ModTime()) // never fails

	// Record the updated file in the index
	f.dbUpdates <- dbUpdateJob{state.file, dbUpdateHandleFile}
	return nil
}

func (f *sendReceiveFolder) finisherRoutine(in <-chan *sharedPullerState) {
	for state := range in {
		if closed, err := state.finalClose(); closed {
			l.Debugln(f, "closing", state.file.Name)

			f.queue.Done(state.file.Name)

			if err == nil {
				err = f.performFinish(state)
			}

			if err != nil {
				l.Infoln("Puller: final:", err)
				f.newError(state.file.Name, err)
			}
			events.Default.Log(events.ItemFinished, map[string]interface{}{
				"folder": f.folderID,
				"item":   state.file.Name,
				"error":  events.Error(err),
				"type":   "file",
				"action": "update",
			})

			if f.model.progressEmitter != nil {
				f.model.progressEmitter.Deregister(state)
			}
		}
	}
}

// Moves the given filename to the front of the job queue
func (f *sendReceiveFolder) BringToFront(filename string) {
	f.queue.BringToFront(filename)
}

func (f *sendReceiveFolder) Jobs() ([]string, []string) {
	return f.queue.Jobs()
}

// dbUpdaterRoutine aggregates db updates and commits them in batches no
// larger than 1000 items, and no more delayed than 2 seconds.
func (f *sendReceiveFolder) dbUpdaterRoutine() {
	const maxBatchTime = 2 * time.Second

	batch := make([]dbUpdateJob, 0, maxBatchSizeFiles)
	files := make([]protocol.FileInfo, 0, maxBatchSizeFiles)
	tick := time.NewTicker(maxBatchTime)
	defer tick.Stop()

	changedDirs := make(map[string]struct{})

	handleBatch := func() {
		found := false
		var lastFile protocol.FileInfo

		for _, job := range batch {
			files = append(files, job.file)

			switch job.jobType {
			case dbUpdateHandleFile, dbUpdateShortcutFile:
				changedDirs[filepath.Dir(job.file.Name)] = struct{}{}
			case dbUpdateHandleDir:
				changedDirs[job.file.Name] = struct{}{}
			case dbUpdateHandleSymlink:
				// fsyncing symlinks is only supported by MacOS, ignore
			}

			if job.file.IsInvalid() || (job.file.IsDirectory() && !job.file.IsSymlink()) {
				continue
			}

			if job.jobType&(dbUpdateHandleFile|dbUpdateDeleteFile) == 0 {
				continue
			}

			found = true
			lastFile = job.file
		}

		// sync directories
		for dir := range changedDirs {
			delete(changedDirs, dir)
			fd, err := f.fs.Open(dir)
			if err != nil {
				l.Infof("fsync %q failed: %v", dir, err)
				continue
			}
			if err := fd.Sync(); err != nil {
				l.Infof("fsync %q failed: %v", dir, err)
			}
			fd.Close()
		}

		// All updates to file/folder objects that originated remotely
		// (across the network) use this call to updateLocals
		f.model.updateLocalsFromPulling(f.folderID, files)

		if found {
			f.model.receivedFile(f.folderID, lastFile)
		}

		batch = batch[:0]
		files = files[:0]
	}

	batchSizeBytes := 0
loop:
	for {
		select {
		case job, ok := <-f.dbUpdates:
			if !ok {
				break loop
			}

			job.file.Sequence = 0
			batch = append(batch, job)

			batchSizeBytes += job.file.ProtoSize()
			if len(batch) == maxBatchSizeFiles || batchSizeBytes > maxBatchSizeBytes {
				handleBatch()
				batchSizeBytes = 0
			}

		case <-tick.C:
			if len(batch) > 0 {
				handleBatch()
				batchSizeBytes = 0
			}
		}
	}

	if len(batch) > 0 {
		handleBatch()
	}
}

func (f *sendReceiveFolder) inConflict(current, replacement protocol.Vector) bool {
	if current.Concurrent(replacement) {
		// Obvious case
		return true
	}
	if replacement.Counter(f.model.shortID) > current.Counter(f.model.shortID) {
		// The replacement file contains a higher version for ourselves than
		// what we have. This isn't supposed to be possible, since it's only
		// we who can increment that counter. We take it as a sign that
		// something is wrong (our index may have been corrupted or removed)
		// and flag it as a conflict.
		return true
	}
	return false
}

func removeAvailability(availabilities []Availability, availability Availability) []Availability {
	for i := range availabilities {
		if availabilities[i] == availability {
			availabilities[i] = availabilities[len(availabilities)-1]
			return availabilities[:len(availabilities)-1]
		}
	}
	return availabilities
}

func (f *sendReceiveFolder) moveForConflict(name string, lastModBy string) error {
	if strings.Contains(filepath.Base(name), ".sync-conflict-") {
		l.Infoln("Conflict for", name, "which is already a conflict copy; not copying again.")
		if err := f.fs.Remove(name); err != nil && !fs.IsNotExist(err) {
			return err
		}
		return nil
	}

	if f.MaxConflicts == 0 {
		if err := f.fs.Remove(name); err != nil && !fs.IsNotExist(err) {
			return err
		}
		return nil
	}

	ext := filepath.Ext(name)
	withoutExt := name[:len(name)-len(ext)]
	newName := withoutExt + time.Now().Format(".sync-conflict-20060102-150405-") + lastModBy + ext
	err := f.fs.Rename(name, newName)
	if fs.IsNotExist(err) {
		// We were supposed to move a file away but it does not exist. Either
		// the user has already moved it away, or the conflict was between a
		// remote modification and a local delete. In either way it does not
		// matter, go ahead as if the move succeeded.
		err = nil
	}
	if f.MaxConflicts > -1 {
		matches, gerr := f.fs.Glob(withoutExt + ".sync-conflict-????????-??????*" + ext)
		if gerr == nil && len(matches) > f.MaxConflicts {
			sort.Sort(sort.Reverse(sort.StringSlice(matches)))
			for _, match := range matches[f.MaxConflicts:] {
				gerr = f.fs.Remove(match)
				if gerr != nil {
					l.Debugln(f, "removing extra conflict", gerr)
				}
			}
		} else if gerr != nil {
			l.Debugln(f, "globbing for conflicts", gerr)
		}
	}
	return err
}

func (f *sendReceiveFolder) newError(path string, err error) {
	f.errorsMut.Lock()
	defer f.errorsMut.Unlock()

	// We might get more than one error report for a file (i.e. error on
	// Write() followed by Close()); we keep the first error as that is
	// probably closer to the root cause.
	if _, ok := f.errors[path]; ok {
		return
	}

	f.errors[path] = err.Error()
}

func (f *sendReceiveFolder) clearErrors() {
	f.errorsMut.Lock()
	f.errors = make(map[string]string)
	f.errorsMut.Unlock()
}

func (f *sendReceiveFolder) currentErrors() []fileError {
	f.errorsMut.Lock()
	errors := make([]fileError, 0, len(f.errors))
	for path, err := range f.errors {
		errors = append(errors, fileError{path, err})
	}
	sort.Sort(fileErrorList(errors))
	f.errorsMut.Unlock()
	return errors
}

// A []fileError is sent as part of an event and will be JSON serialized.
type fileError struct {
	Path string `json:"path"`
	Err  string `json:"error"`
}

type fileErrorList []fileError

func (l fileErrorList) Len() int {
	return len(l)
}

func (l fileErrorList) Less(a, b int) bool {
	return l[a].Path < l[b].Path
}

func (l fileErrorList) Swap(a, b int) {
	l[a], l[b] = l[b], l[a]
}

// fileValid returns nil when the file is valid for processing, or an error if it's not
func fileValid(file db.FileIntf) error {
	switch {
	case file.IsDeleted():
		// We don't care about file validity if we're not supposed to have it
		return nil

	case runtime.GOOS == "windows" && file.IsSymlink():
		return errSymlinksUnsupported

	case runtime.GOOS == "windows" && windowsInvalidFilename(file.FileName()):
		return fs.ErrInvalidFilename
	}

	return nil
}

var windowsDisallowedCharacters = string([]rune{
	'<', '>', ':', '"', '|', '?', '*',
	0, 1, 2, 3, 4, 5, 6, 7, 8, 9, 10,
	11, 12, 13, 14, 15, 16, 17, 18, 19, 20,
	21, 22, 23, 24, 25, 26, 27, 28, 29, 30,
	31,
})

func windowsInvalidFilename(name string) bool {
	// None of the path components should end in space
	for _, part := range strings.Split(name, `\`) {
		if len(part) == 0 {
			continue
		}
		if part[len(part)-1] == ' ' {
			// Names ending in space are not valid.
			return true
		}
	}

	// The path must not contain any disallowed characters
	return strings.ContainsAny(name, windowsDisallowedCharacters)
}

// byComponentCount sorts by the number of path components in Name, that is
// "x/y" sorts before "foo/bar/baz".
type byComponentCount []protocol.FileInfo

func (l byComponentCount) Len() int {
	return len(l)
}

func (l byComponentCount) Less(a, b int) bool {
	return componentCount(l[a].Name) < componentCount(l[b].Name)
}

func (l byComponentCount) Swap(a, b int) {
	l[a], l[b] = l[b], l[a]
}

func componentCount(name string) int {
	count := 0
	for _, codepoint := range name {
		if codepoint == fs.PathSeparator {
			count++
		}
	}
	return count
}<|MERGE_RESOLUTION|>--- conflicted
+++ resolved
@@ -96,15 +96,9 @@
 	errorsMut sync.Mutex
 }
 
-<<<<<<< HEAD
 func newSendReceiveFolder(model *Model, cfg config.FolderConfiguration, ver versioner.Versioner, fs fs.Filesystem, fsWatcher fswatcher.Service) service {
 	f := &sendReceiveFolder{
 		folder: newFolder(model, cfg, fsWatcher),
-=======
-func newSendReceiveFolder(model *Model, cfg config.FolderConfiguration, ver versioner.Versioner, fs fs.Filesystem) service {
-	f := &sendReceiveFolder{
-		folder: newFolder(model, cfg),
->>>>>>> a8145e18
 
 		fs:        fs,
 		versioner: ver,
